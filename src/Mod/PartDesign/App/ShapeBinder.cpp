--- conflicted
+++ resolved
@@ -1,627 +1,614 @@
-/***************************************************************************
- *   Copyright (c) 2015 Stefan Tröger <stefantroeger@gmx.net>              *
- *                                                                         *
- *   This file is part of the FreeCAD CAx development system.              *
- *                                                                         *
- *   This library is free software; you can redistribute it and/or         *
- *   modify it under the terms of the GNU Library General Public           *
- *   License as published by the Free Software Foundation; either          *
- *   version 2 of the License, or (at your option) any later version.      *
- *                                                                         *
- *   This library  is distributed in the hope that it will be useful,      *
- *   but WITHOUT ANY WARRANTY; without even the implied warranty of        *
- *   MERCHANTABILITY or FITNESS FOR A PARTICULAR PURPOSE.  See the         *
- *   GNU Library General Public License for more details.                  *
- *                                                                         *
- *   You should have received a copy of the GNU Library General Public     *
- *   License along with this library; see the file COPYING.LIB. If not,    *
- *   write to the Free Software Foundation, Inc., 59 Temple Place,         *
- *   Suite 330, Boston, MA  02111-1307, USA                                *
- *                                                                         *
- ***************************************************************************/
-
-
-#include "PreCompiled.h"
-#ifndef _PreComp_
-# include <cfloat>
-# include <boost/bind.hpp>
-# include <gp_Lin.hxx>
-# include <gp_Pln.hxx>
-# include <BRep_Builder.hxx>
-# include <BRepBuilderAPI_MakeEdge.hxx>
-# include <BRepBuilderAPI_MakeFace.hxx>
-#endif
-
-#include <boost/algorithm/string/predicate.hpp>
-
-#include <Base/Console.h>
-#include <App/Application.h>
-#include <App/Document.h>
-#include "ShapeBinder.h"
-#include <App/Document.h>
-#include <App/GroupExtension.h>
-#include <App/OriginFeature.h>
-#include <Mod/Part/App/TopoShape.h>
-FC_LOG_LEVEL_INIT("PartDesign",true,true);
-
-#ifndef M_PI
-#define M_PI       3.14159265358979323846
-#endif
-
-using namespace PartDesign;
-
-// ============================================================================
-
-PROPERTY_SOURCE(PartDesign::ShapeBinder, Part::Feature)
-
-ShapeBinder::ShapeBinder()
-{
-    ADD_PROPERTY_TYPE(Support, (0,0), "",(App::PropertyType)(App::Prop_None),"Support of the geometry");
-    Placement.setStatus(App::Property::Hidden, true);
-    ADD_PROPERTY_TYPE(TraceSupport, (false), "", App::Prop_None, "Trace support shape");
-}
-
-ShapeBinder::~ShapeBinder()
-{
-    this->connectDocumentChangedObject.disconnect();
-}
-
-short int ShapeBinder::mustExecute(void) const {
-
-    if (Support.isTouched())
-        return 1;
-    if (TraceSupport.isTouched())
-        return 1;
-
-    return Part::Feature::mustExecute();
-}
-
-App::DocumentObjectExecReturn* ShapeBinder::execute(void) {
-
-    if (!this->isRestoring()) {
-        App::GeoFeature* obj = nullptr;
-        std::vector<std::string> subs;
-
-        ShapeBinder::getFilteredReferences(&Support, obj, subs);
-
-        //if we have a link we rebuild the shape, but we change nothing if we are a simple copy
-        if (obj) {
-            Part::TopoShape shape(ShapeBinder::buildShapeFromReferences(obj, subs));
-            //now, shape is in object's CS, and includes local Placement of obj but nothing else.
-
-            if (TraceSupport.getValue()) {
-                //compute the transform, and apply it to the shape.
-                Base::Placement sourceCS = //full placement of container of obj
-                        obj->globalPlacement() * obj->Placement.getValue().inverse();
-                Base::Placement targetCS = //full placement of container of this shapebinder
-                        this->globalPlacement() * this->Placement.getValue().inverse();
-                Base::Placement transform = targetCS.inverse() * sourceCS;
-                shape.setPlacement(transform * shape.getPlacement());
-            }
-
-            this->Placement.setValue(shape.getTransform());
-            this->Shape.setValue(shape);
-        }
-    }
-
-    return Part::Feature::execute();
-}
-
-void ShapeBinder::getFilteredReferences(App::PropertyLinkSubList* prop, App::GeoFeature*& obj,
-                                        std::vector< std::string >& subobjects)
-{
-    obj = nullptr;
-    subobjects.clear();
-
-    auto objs = prop->getValues();
-    auto subs = prop->getSubValues();
-
-    if (objs.empty()) {
-        return;
-    }
-
-    //we only allow one part feature, so get the first one we find
-    size_t index = 0;
-    for (auto* it : objs) {
-        if (it && it->getTypeId().isDerivedFrom(Part::Feature::getClassTypeId())) {
-            obj = static_cast<Part::Feature*>(it);
-            break;
-        }
-        index++;
-    }
-
-    //do we have any part feature?
-    if (obj) {
-        //if we have no subshpape we use the whole shape
-        if (subs[index].empty()) {
-            return;
-        }
-
-        //collect all subshapes for the object
-        for (index = 0; index < objs.size(); index++) {
-            //we only allow subshapes from a single Part::Feature
-            if (objs[index] != obj)
-                continue;
-
-            //in this mode the full shape is not allowed, as we already started the subshape
-            //processing
-            if (subs[index].empty())
-                continue;
-
-            subobjects.push_back(subs[index]);
-        }
-    }
-    else {
-        // search for Origin features
-        for (auto* it : objs) {
-            if (it && it->getTypeId().isDerivedFrom(App::Line::getClassTypeId())) {
-                obj = static_cast<App::GeoFeature*>(it);
-                break;
-            }
-            else if (it && it->getTypeId().isDerivedFrom(App::Plane::getClassTypeId())) {
-                obj = static_cast<App::GeoFeature*>(it);
-                break;
-            }
-        }
-    }
-}
-
-Part::TopoShape ShapeBinder::buildShapeFromReferences(App::GeoFeature* obj, std::vector< std::string > subs) {
-
-    if (!obj)
-        return TopoDS_Shape();
-
-    if (obj->getTypeId().isDerivedFrom(Part::Feature::getClassTypeId())) {
-        Part::Feature* part = static_cast<Part::Feature*>(obj);
-        if (subs.empty())
-            return part->Shape.getValue();
-
-        std::vector<TopoDS_Shape> shapes;
-        for (std::string sub : subs) {
-            shapes.push_back(part->Shape.getShape().getSubShape(sub.c_str()));
-        }
-
-        if (shapes.size() == 1) {
-            //single subshape. Return directly.
-            return shapes[0];
-        }
-        else {
-            //multiple subshapes. Make a compound.
-            BRep_Builder builder;
-            TopoDS_Compound cmp;
-            builder.MakeCompound(cmp);
-            for(const TopoDS_Shape& sh : shapes){
-                builder.Add(cmp, sh);
-            }
-            return cmp;
-        }
-    }
-    else if (obj->getTypeId().isDerivedFrom(App::Line::getClassTypeId())) {
-        gp_Lin line;
-        BRepBuilderAPI_MakeEdge mkEdge(line);
-        Part::TopoShape shape(mkEdge.Shape());
-        shape.setPlacement(obj->Placement.getValue());
-        return shape;
-    }
-    else if (obj->getTypeId().isDerivedFrom(App::Plane::getClassTypeId())) {
-        gp_Pln plane;
-        BRepBuilderAPI_MakeFace mkFace(plane);
-        Part::TopoShape shape(mkFace.Shape());
-        shape.setPlacement(obj->Placement.getValue());
-        return shape;
-    }
-
-    return TopoDS_Shape();
-}
-
-void ShapeBinder::handleChangedPropertyType(Base::XMLReader &reader, const char *TypeName, App::Property *prop)
-{
-    // The type of Support was App::PropertyLinkSubList in the past
-    if (prop == &Support && strcmp(TypeName, "App::PropertyLinkSubList") == 0) {
-        Support.Restore(reader);
-    }
-}
-
-void ShapeBinder::onSettingDocument()
-{
-    App::Document* document = getDocument();
-    if (document) {
-        this->connectDocumentChangedObject = document->signalChangedObject.connect(boost::bind
-            (&ShapeBinder::slotChangedObject, this, _1, _2));
-    }
-}
-
-void ShapeBinder::slotChangedObject(const App::DocumentObject& Obj, const App::Property& Prop)
-{
-    App::Document* doc = getDocument();
-    if (!doc || doc->testStatus(App::Document::Restoring))
-        return;
-    if (this == &Obj)
-        return;
-    if (!TraceSupport.getValue())
-        return;
-    if (!Prop.getTypeId().isDerivedFrom(App::PropertyPlacement::getClassTypeId()))
-        return;
-
-    App::GeoFeature* obj = nullptr;
-    std::vector<std::string> subs;
-    ShapeBinder::getFilteredReferences(&Support, obj, subs);
-    if (obj) {
-        if (obj == &Obj) {
-            // the directly referenced object has changed
-            enforceRecompute();
-        }
-        else if (Obj.hasExtension(App::GroupExtension::getExtensionClassTypeId())) {
-            // check if the changed property belongs to a group-like object
-            // like Body or Part
-            std::vector<App::DocumentObject*> chain;
-            std::vector<App::DocumentObject*> list = getInListRecursive();
-            chain.insert(chain.end(), list.begin(), list.end());
-            list = obj->getInListRecursive();
-            chain.insert(chain.end(), list.begin(), list.end());
-
-            auto it = std::find(chain.begin(), chain.end(), &Obj);
-            if (it != chain.end()) {
-                enforceRecompute();
-            }
-        }
-    }
-}
-
-// ============================================================================
-
-PROPERTY_SOURCE(PartDesign::SubShapeBinder, Part::Feature)
-
-SubShapeBinder::SubShapeBinder()
-{
-    ADD_PROPERTY_TYPE(Support, (0), "",(App::PropertyType)(App::Prop_Hidden|App::Prop_None),
-            "Support of the geometry");
-    Support.setStatus(App::Property::Immutable,true);
-    ADD_PROPERTY_TYPE(Fuse, (false), "Base",App::Prop_None,"Fused linked solid shapes");
-    ADD_PROPERTY_TYPE(MakeFace, (true), "Base",App::Prop_None,"Create face for linked wires");
-    ADD_PROPERTY_TYPE(ClaimChildren, (false), "Base",App::Prop_Output,"Claim linked object as children");
-    ADD_PROPERTY_TYPE(Relative, (true), "Base",App::Prop_None,"Enable relative sub-object linking");
-    ADD_PROPERTY_TYPE(BindMode, ((long)0), "Base", App::Prop_None, "Binding mode");
-    ADD_PROPERTY_TYPE(PartialLoad, (false), "Base", App::Prop_None, "Enable partial loading");
-    PartialLoad.setStatus(App::Property::PartialTrigger,true);
-    static const char *BindModeEnum[] = {"Synchronized", "Frozen", "Detached", 0};
-    BindMode.setEnums(BindModeEnum);
-
-    ADD_PROPERTY_TYPE(Context, (0), "Base", App::Prop_Hidden, "Enable partial loading");
-    Context.setScope(App::LinkScope::Hidden);
-
-    ADD_PROPERTY_TYPE(_Version,(0),"Base",(App::PropertyType)(
-                App::Prop_Hidden|App::Prop_ReadOnly), "");
-}
-
-void SubShapeBinder::setupObject() {
-    _Version.setValue(1);
-    checkPropertyStatus();
-}
-
-void SubShapeBinder::update() {
-    Part::TopoShape result;
-    std::vector<Part ::TopoShape> shapes;
-
-    std::string errMsg;
-    auto parent = Context.getValue();
-    std::string parentSub  = Context.getSubName(false);
-    if(!Relative.getValue()) 
-        parent = 0;
-    else {
-        if(parent && parent->getSubObject(parentSub.c_str())==this) {
-            auto parents = parent->getParents();
-            if(parents.size()) {
-                parent = parents.begin()->first;
-                parentSub = parents.begin()->second + parentSub;
-            }
-        } else
-            parent = 0;
-        if(!parent && parentSub.empty()) {
-            auto parents = getParents();
-            if(parents.size()) {
-                parent = parents.begin()->first;
-                parentSub = parents.begin()->second;
-            }
-        }
-        if(parent && (parent!=Context.getValue() || parentSub!=Context.getSubName(false)))
-            Context.setValue(parent,parentSub.c_str());
-    }
-    bool first = false;
-    std::map<const App::DocumentObject*, Base::Matrix4D> mats;
-    for(auto &l : Support.getSubListValues()) {
-        auto obj = l.getValue();
-        if(!obj || !obj->getNameInDocument())
-            continue;
-        auto res = mats.emplace(obj,Base::Matrix4D());
-        if(parent && res.second) {
-            std::string resolvedSub = parentSub;
-            std::string linkSub;
-            auto link = obj;
-            auto resolved = parent->resolveRelativeLink(resolvedSub,link,linkSub);
-            if(!resolved) {
-                if(!link) {
-                    FC_WARN(getFullName() << " cannot resolve relative link of "
-                            << parent->getFullName() << '.' << parentSub
-                            << " -> " << obj->getFullName());
-                }
-            }else{
-                Base::Matrix4D mat;
-                auto sobj = resolved->getSubObject(resolvedSub.c_str(),0,&mat);
-                if(sobj!=this) {
-                    FC_LOG(getFullName() << " skip invalid parent " << resolved->getFullName() 
-                            << '.' << resolvedSub);
-                }else if(_Version.getValue()==0) {
-                    // For existing legacy SubShapeBinder, we use its Placement
-                    // to store the position adjustment of the first Support
-                    if(first) {
-                        auto pla = Placement.getValue()*Base::Placement(mat).inverse();
-                        Placement.setValue(pla);
-                        first = false;
-                    } else {
-                        // The remaining support will cancel the Placement
-                        mat.inverse();
-                        res.first->second = mat;
-                    }
-                }else{
-                    // For newer SubShapeBinder, the Placement property is free
-                    // to use by the user to add additional offset to the
-                    // binding object
-                    mat.inverse();
-                    res.first->second = Placement.getValue().toMatrix()*mat;
-                }
-            }
-        }
-        const auto &subvals = l.getSubValues();
-        std::set<std::string> subs(subvals.begin(),subvals.end());
-        static std::string none("");
-        if(subs.empty())
-            subs.insert(none);
-        else if(subs.size()>1)
-            subs.erase(none);
-        for(const auto &sub : subs) {
-            try {
-                auto shape = Part::Feature::getTopoShape(obj,sub.c_str(),true);
-                if(!shape.isNull()) {
-<<<<<<< HEAD
-                    shape = shape.makETransform(res.first->second);
-                    // if(shape.Hasher
-                    //         && shape.getElementMapSize()
-                    //         && shape.Hasher != getDocument()->getStringHasher())
-                    // {
-                    //     shape.reTagElementMap(getID(),
-                    //             getDocument()->getStringHasher(),TOPOP_SHAPEBINDER);
-                    // }
-=======
-                    shape.transformShape(res.first->second,false,true);
->>>>>>> 3c4d5983
-                    shapes.push_back(shape);
-                }
-            } catch(Base::Exception &e) {
-                e.ReportException();
-                FC_ERR(getFullName() << " failed to obtain shape from " 
-                        << obj->getFullName() << '.' << sub);
-                if(errMsg.empty()) {
-                    std::ostringstream ss;
-                    ss << "Failed to obtain shape " <<
-                        obj->getFullName() << '.' 
-                        << Data::ComplexGeoData::oldElementName(sub.c_str());
-                    errMsg = ss.str();
-                }
-            }
-        }
-    }
-    if(errMsg.size()) 
-        FC_THROWM(Base::RuntimeError, errMsg);
-
-    if(shapes.size()==_Cache.size()) {
-        bool hit = true;
-        for(size_t i=0;i<shapes.size();++i) {
-            if(!shapes[i].getShape().IsPartner(_Cache[i].getShape())
-                    || shapes[i].getPlacement() != _Cache[i].getPlacement())
-            {
-                hit = false;
-                break;
-            }
-        }
-        if(hit)
-            return;
-    }
-    _Cache = std::move(shapes);
-
-<<<<<<< HEAD
-    if(_Cache.empty()) {
-        // Shape.resetElementMapVersion();
-        return;
-    }
-=======
-    if(_Cache.empty()) 
-        return;
->>>>>>> 3c4d5983
-
-    result.makECompound(_Cache);
-
-    bool fused = false;
-    if(Fuse.getValue()) {
-        // If the compound has solid, fuse them together, and ignore other type of
-        // shapes
-        std::vector<TopoDS_Shape> solids;
-        for(auto &s : _Cache) {
-            if(s.shapeType(true) == TopAbs_SOLID)
-                solids.push_back(s.getShape());
-        }
-        if(solids.size()) {
-            result.fuse(solids);
-            result = result.makERefine();
-            fused = true;
-        }
-    } 
-    
-    if(!fused && MakeFace.getValue() && 
-       !result.hasSubShape(TopAbs_FACE) &&
-       result.hasSubShape(TopAbs_EDGE))
-    {
-        result = result.makEWires();
-        try {
-            result = result.makEFace(0);
-        }catch(...){}
-    }
-
-    Shape.setValue(result);
-}
-
-void SubShapeBinder::slotRecomputedObject(const App::DocumentObject& Obj) {
-    if(Context.getValue() == &Obj
-        && !this->testStatus(App::ObjectStatus::Recompute2))
-    {
-        update();
-    }
-}
-
-App::DocumentObjectExecReturn* SubShapeBinder::execute(void) {
-    if(BindMode.getValue()==0)
-        update();
-    return inherited::execute();
-}
-
-void SubShapeBinder::onDocumentRestored() {
-    if(Shape.testStatus(App::Property::Transient))
-        update();
-    inherited::onDocumentRestored();
-}
-
-void SubShapeBinder::onChanged(const App::Property *prop) {
-    if(prop == &Context || prop == &Relative) {
-        if(!Context.getValue() || !Relative.getValue()) {
-            connRecomputedObj.disconnect();
-        } else if(contextDoc != Context.getValue()->getDocument() 
-                || !connRecomputedObj.connected()) 
-        {
-            contextDoc = Context.getValue()->getDocument();
-            connRecomputedObj = contextDoc->signalRecomputedObject.connect(
-                    boost::bind(&SubShapeBinder::slotRecomputedObject, this, _1));
-        }
-    }else if(!isRestoring()) {
-        if(prop == &Support) {
-            if(Support.getSubListValues().size()) {
-                update(); 
-                if(BindMode.getValue() == 2)
-                    Support.setValue(0);
-            }
-        }else if(prop == &BindMode) {
-           if(BindMode.getValue() == 2)
-               Support.setValue(0);
-           else if(BindMode.getValue() == 0)
-               update();
-           checkPropertyStatus();
-        }else if(prop == &PartialLoad) {
-           checkPropertyStatus();
-        }
-    }
-    inherited::onChanged(prop);
-}
-
-void SubShapeBinder::checkPropertyStatus() {
-    Support.setAllowPartial(PartialLoad.getValue());
-
-    // Make Shape transient can reduce some file size, and maybe reduce file
-    // loading time as well. But there maybe complication arise when doing
-    // TopoShape version upgrade. So we DO NOT set trasient at the moment.
-    //
-    // Shape.setStatus(App::Property::Transient, !PartialLoad.getValue() && BindMode.getValue()==0);
-}
-
-void SubShapeBinder::setLinks(std::map<App::DocumentObject *, std::vector<std::string> >&&values, bool reset)
-{
-    if(values.empty()) {
-        if(reset) {
-            Support.setValue(0);
-            Shape.setValue(Part::TopoShape());
-        }
-        return;
-    }
-    auto inSet = getInListEx(true);
-    inSet.insert(this);
-
-    for(auto &v : values) {
-        if(!v.first || !v.first->getNameInDocument())
-            FC_THROWM(Base::ValueError,"Invalid document object");
-        if(inSet.find(v.first)!=inSet.end())
-<<<<<<< HEAD
-            FC_THROWM(Base::ValueError, "Cyclic referece to " << v.first->getFullName());
-=======
-            FC_THROWM(Base::ValueError, "Cyclic reference to " << v.first->getFullName());
->>>>>>> 3c4d5983
-
-        if(v.second.empty()) {
-            v.second.push_back("");
-            continue;
-        }
-
-        std::vector<std::string> wholeSubs;
-        for(auto &sub : v.second) {
-            if(sub.empty()) {
-                wholeSubs.clear();
-                v.second.resize(1);
-                v.second[0].clear();
-                break;
-            }else if(sub[sub.size()-1] == '.')
-                wholeSubs.push_back(sub);
-        }
-        for(auto &whole : wholeSubs) {
-            for(auto it=v.second.begin();it!=v.second.end();) {
-                auto &sub = *it;
-                if(!boost::starts_with(sub,whole) || sub.size()==whole.size())
-                    ++it;
-                else {
-                    FC_LOG("Remove subname " << sub <<" because of whole selection " << whole);
-                    it = v.second.erase(it);
-                }
-            }
-        }
-    }
-
-    if(!reset) {
-        for(auto &link : Support.getSubListValues()) {
-            auto subs = link.getSubValues();
-            auto &s = values[link.getValue()];
-            if(s.empty()) {
-                s = std::move(subs);
-                continue;
-            }else if(subs.empty() || s[0].empty())
-                continue;
-
-            for(auto &sub : s) {
-                for(auto it=subs.begin();it!=subs.end();) {
-                    if(sub[sub.size()-1] == '.') {
-                        if(boost::starts_with(*it,sub)) {
-                            FC_LOG("Remove subname " << *it <<" because of whole selection " << sub);
-                            it = subs.erase(it);
-                        } else
-                            ++it;
-                    }else if(it->empty() 
-                            || (it->back()=='.' && boost::starts_with(sub,*it)))
-                    {
-                        FC_LOG("Remove whole subname " << *it <<" because of " << sub);
-                        it = subs.erase(it);
-                    } else
-                        ++it;
-                }
-            }
-            subs.insert(subs.end(),s.begin(),s.end());
-            s = std::move(subs);
-        }
-    }
-    Support.setValues(std::move(values));
-}
-    
-void SubShapeBinder::handleChangedPropertyType(
-        Base::XMLReader &reader, const char * TypeName, App::Property * prop) 
-{
-   if(prop == &Support) {
-       Support.upgrade(reader,TypeName);
-       return;
-   }
-   inherited::handleChangedPropertyType(reader,TypeName,prop);
-}
-
+/***************************************************************************
+ *   Copyright (c) 2015 Stefan Tröger <stefantroeger@gmx.net>              *
+ *                                                                         *
+ *   This file is part of the FreeCAD CAx development system.              *
+ *                                                                         *
+ *   This library is free software; you can redistribute it and/or         *
+ *   modify it under the terms of the GNU Library General Public           *
+ *   License as published by the Free Software Foundation; either          *
+ *   version 2 of the License, or (at your option) any later version.      *
+ *                                                                         *
+ *   This library  is distributed in the hope that it will be useful,      *
+ *   but WITHOUT ANY WARRANTY; without even the implied warranty of        *
+ *   MERCHANTABILITY or FITNESS FOR A PARTICULAR PURPOSE.  See the         *
+ *   GNU Library General Public License for more details.                  *
+ *                                                                         *
+ *   You should have received a copy of the GNU Library General Public     *
+ *   License along with this library; see the file COPYING.LIB. If not,    *
+ *   write to the Free Software Foundation, Inc., 59 Temple Place,         *
+ *   Suite 330, Boston, MA  02111-1307, USA                                *
+ *                                                                         *
+ ***************************************************************************/
+
+
+#include "PreCompiled.h"
+#ifndef _PreComp_
+# include <cfloat>
+# include <boost/bind.hpp>
+# include <gp_Lin.hxx>
+# include <gp_Pln.hxx>
+# include <BRep_Builder.hxx>
+# include <BRepBuilderAPI_MakeEdge.hxx>
+# include <BRepBuilderAPI_MakeFace.hxx>
+#endif
+
+#include <boost/algorithm/string/predicate.hpp>
+
+#include <Base/Console.h>
+#include <App/Application.h>
+#include <App/Document.h>
+#include "ShapeBinder.h"
+#include <App/Document.h>
+#include <App/GroupExtension.h>
+#include <App/OriginFeature.h>
+#include <Mod/Part/App/TopoShape.h>
+FC_LOG_LEVEL_INIT("PartDesign",true,true);
+
+#ifndef M_PI
+#define M_PI       3.14159265358979323846
+#endif
+
+using namespace PartDesign;
+
+// ============================================================================
+
+PROPERTY_SOURCE(PartDesign::ShapeBinder, Part::Feature)
+
+ShapeBinder::ShapeBinder()
+{
+    ADD_PROPERTY_TYPE(Support, (0,0), "",(App::PropertyType)(App::Prop_None),"Support of the geometry");
+    Placement.setStatus(App::Property::Hidden, true);
+    ADD_PROPERTY_TYPE(TraceSupport, (false), "", App::Prop_None, "Trace support shape");
+}
+
+ShapeBinder::~ShapeBinder()
+{
+    this->connectDocumentChangedObject.disconnect();
+}
+
+short int ShapeBinder::mustExecute(void) const {
+
+    if (Support.isTouched())
+        return 1;
+    if (TraceSupport.isTouched())
+        return 1;
+
+    return Part::Feature::mustExecute();
+}
+
+App::DocumentObjectExecReturn* ShapeBinder::execute(void) {
+
+    if (!this->isRestoring()) {
+        App::GeoFeature* obj = nullptr;
+        std::vector<std::string> subs;
+
+        ShapeBinder::getFilteredReferences(&Support, obj, subs);
+
+        //if we have a link we rebuild the shape, but we change nothing if we are a simple copy
+        if (obj) {
+            Part::TopoShape shape(ShapeBinder::buildShapeFromReferences(obj, subs));
+            //now, shape is in object's CS, and includes local Placement of obj but nothing else.
+
+            if (TraceSupport.getValue()) {
+                //compute the transform, and apply it to the shape.
+                Base::Placement sourceCS = //full placement of container of obj
+                        obj->globalPlacement() * obj->Placement.getValue().inverse();
+                Base::Placement targetCS = //full placement of container of this shapebinder
+                        this->globalPlacement() * this->Placement.getValue().inverse();
+                Base::Placement transform = targetCS.inverse() * sourceCS;
+                shape.setPlacement(transform * shape.getPlacement());
+            }
+
+            this->Placement.setValue(shape.getTransform());
+            this->Shape.setValue(shape);
+        }
+    }
+
+    return Part::Feature::execute();
+}
+
+void ShapeBinder::getFilteredReferences(App::PropertyLinkSubList* prop, App::GeoFeature*& obj,
+                                        std::vector< std::string >& subobjects)
+{
+    obj = nullptr;
+    subobjects.clear();
+
+    auto objs = prop->getValues();
+    auto subs = prop->getSubValues();
+
+    if (objs.empty()) {
+        return;
+    }
+
+    //we only allow one part feature, so get the first one we find
+    size_t index = 0;
+    for (auto* it : objs) {
+        if (it && it->getTypeId().isDerivedFrom(Part::Feature::getClassTypeId())) {
+            obj = static_cast<Part::Feature*>(it);
+            break;
+        }
+        index++;
+    }
+
+    //do we have any part feature?
+    if (obj) {
+        //if we have no subshpape we use the whole shape
+        if (subs[index].empty()) {
+            return;
+        }
+
+        //collect all subshapes for the object
+        for (index = 0; index < objs.size(); index++) {
+            //we only allow subshapes from a single Part::Feature
+            if (objs[index] != obj)
+                continue;
+
+            //in this mode the full shape is not allowed, as we already started the subshape
+            //processing
+            if (subs[index].empty())
+                continue;
+
+            subobjects.push_back(subs[index]);
+        }
+    }
+    else {
+        // search for Origin features
+        for (auto* it : objs) {
+            if (it && it->getTypeId().isDerivedFrom(App::Line::getClassTypeId())) {
+                obj = static_cast<App::GeoFeature*>(it);
+                break;
+            }
+            else if (it && it->getTypeId().isDerivedFrom(App::Plane::getClassTypeId())) {
+                obj = static_cast<App::GeoFeature*>(it);
+                break;
+            }
+        }
+    }
+}
+
+Part::TopoShape ShapeBinder::buildShapeFromReferences(App::GeoFeature* obj, std::vector< std::string > subs) {
+
+    if (!obj)
+        return TopoDS_Shape();
+
+    if (obj->getTypeId().isDerivedFrom(Part::Feature::getClassTypeId())) {
+        Part::Feature* part = static_cast<Part::Feature*>(obj);
+        if (subs.empty())
+            return part->Shape.getValue();
+
+        std::vector<TopoDS_Shape> shapes;
+        for (std::string sub : subs) {
+            shapes.push_back(part->Shape.getShape().getSubShape(sub.c_str()));
+        }
+
+        if (shapes.size() == 1) {
+            //single subshape. Return directly.
+            return shapes[0];
+        }
+        else {
+            //multiple subshapes. Make a compound.
+            BRep_Builder builder;
+            TopoDS_Compound cmp;
+            builder.MakeCompound(cmp);
+            for(const TopoDS_Shape& sh : shapes){
+                builder.Add(cmp, sh);
+            }
+            return cmp;
+        }
+    }
+    else if (obj->getTypeId().isDerivedFrom(App::Line::getClassTypeId())) {
+        gp_Lin line;
+        BRepBuilderAPI_MakeEdge mkEdge(line);
+        Part::TopoShape shape(mkEdge.Shape());
+        shape.setPlacement(obj->Placement.getValue());
+        return shape;
+    }
+    else if (obj->getTypeId().isDerivedFrom(App::Plane::getClassTypeId())) {
+        gp_Pln plane;
+        BRepBuilderAPI_MakeFace mkFace(plane);
+        Part::TopoShape shape(mkFace.Shape());
+        shape.setPlacement(obj->Placement.getValue());
+        return shape;
+    }
+
+    return TopoDS_Shape();
+}
+
+void ShapeBinder::handleChangedPropertyType(Base::XMLReader &reader, const char *TypeName, App::Property *prop)
+{
+    // The type of Support was App::PropertyLinkSubList in the past
+    if (prop == &Support && strcmp(TypeName, "App::PropertyLinkSubList") == 0) {
+        Support.Restore(reader);
+    }
+}
+
+void ShapeBinder::onSettingDocument()
+{
+    App::Document* document = getDocument();
+    if (document) {
+        this->connectDocumentChangedObject = document->signalChangedObject.connect(boost::bind
+            (&ShapeBinder::slotChangedObject, this, _1, _2));
+    }
+}
+
+void ShapeBinder::slotChangedObject(const App::DocumentObject& Obj, const App::Property& Prop)
+{
+    App::Document* doc = getDocument();
+    if (!doc || doc->testStatus(App::Document::Restoring))
+        return;
+    if (this == &Obj)
+        return;
+    if (!TraceSupport.getValue())
+        return;
+    if (!Prop.getTypeId().isDerivedFrom(App::PropertyPlacement::getClassTypeId()))
+        return;
+
+    App::GeoFeature* obj = nullptr;
+    std::vector<std::string> subs;
+    ShapeBinder::getFilteredReferences(&Support, obj, subs);
+    if (obj) {
+        if (obj == &Obj) {
+            // the directly referenced object has changed
+            enforceRecompute();
+        }
+        else if (Obj.hasExtension(App::GroupExtension::getExtensionClassTypeId())) {
+            // check if the changed property belongs to a group-like object
+            // like Body or Part
+            std::vector<App::DocumentObject*> chain;
+            std::vector<App::DocumentObject*> list = getInListRecursive();
+            chain.insert(chain.end(), list.begin(), list.end());
+            list = obj->getInListRecursive();
+            chain.insert(chain.end(), list.begin(), list.end());
+
+            auto it = std::find(chain.begin(), chain.end(), &Obj);
+            if (it != chain.end()) {
+                enforceRecompute();
+            }
+        }
+    }
+}
+
+// ============================================================================
+
+PROPERTY_SOURCE(PartDesign::SubShapeBinder, Part::Feature)
+
+SubShapeBinder::SubShapeBinder()
+{
+    ADD_PROPERTY_TYPE(Support, (0), "",(App::PropertyType)(App::Prop_Hidden|App::Prop_None),
+            "Support of the geometry");
+    Support.setStatus(App::Property::Immutable,true);
+    ADD_PROPERTY_TYPE(Fuse, (false), "Base",App::Prop_None,"Fused linked solid shapes");
+    ADD_PROPERTY_TYPE(MakeFace, (true), "Base",App::Prop_None,"Create face for linked wires");
+    ADD_PROPERTY_TYPE(ClaimChildren, (false), "Base",App::Prop_Output,"Claim linked object as children");
+    ADD_PROPERTY_TYPE(Relative, (true), "Base",App::Prop_None,"Enable relative sub-object linking");
+    ADD_PROPERTY_TYPE(BindMode, ((long)0), "Base", App::Prop_None, "Binding mode");
+    ADD_PROPERTY_TYPE(PartialLoad, (false), "Base", App::Prop_None, "Enable partial loading");
+    PartialLoad.setStatus(App::Property::PartialTrigger,true);
+    static const char *BindModeEnum[] = {"Synchronized", "Frozen", "Detached", 0};
+    BindMode.setEnums(BindModeEnum);
+
+    ADD_PROPERTY_TYPE(Context, (0), "Base", App::Prop_Hidden, "Enable partial loading");
+    Context.setScope(App::LinkScope::Hidden);
+
+    ADD_PROPERTY_TYPE(_Version,(0),"Base",(App::PropertyType)(
+                App::Prop_Hidden|App::Prop_ReadOnly), "");
+}
+
+void SubShapeBinder::setupObject() {
+    _Version.setValue(1);
+    checkPropertyStatus();
+}
+
+void SubShapeBinder::update() {
+    Part::TopoShape result;
+    std::vector<Part ::TopoShape> shapes;
+
+    std::string errMsg;
+    auto parent = Context.getValue();
+    std::string parentSub  = Context.getSubName(false);
+    if(!Relative.getValue()) 
+        parent = 0;
+    else {
+        if(parent && parent->getSubObject(parentSub.c_str())==this) {
+            auto parents = parent->getParents();
+            if(parents.size()) {
+                parent = parents.begin()->first;
+                parentSub = parents.begin()->second + parentSub;
+            }
+        } else
+            parent = 0;
+        if(!parent && parentSub.empty()) {
+            auto parents = getParents();
+            if(parents.size()) {
+                parent = parents.begin()->first;
+                parentSub = parents.begin()->second;
+            }
+        }
+        if(parent && (parent!=Context.getValue() || parentSub!=Context.getSubName(false)))
+            Context.setValue(parent,parentSub.c_str());
+    }
+    bool first = false;
+    std::map<const App::DocumentObject*, Base::Matrix4D> mats;
+    for(auto &l : Support.getSubListValues()) {
+        auto obj = l.getValue();
+        if(!obj || !obj->getNameInDocument())
+            continue;
+        auto res = mats.emplace(obj,Base::Matrix4D());
+        if(parent && res.second) {
+            std::string resolvedSub = parentSub;
+            std::string linkSub;
+            auto link = obj;
+            auto resolved = parent->resolveRelativeLink(resolvedSub,link,linkSub);
+            if(!resolved) {
+                if(!link) {
+                    FC_WARN(getFullName() << " cannot resolve relative link of "
+                            << parent->getFullName() << '.' << parentSub
+                            << " -> " << obj->getFullName());
+                }
+            }else{
+                Base::Matrix4D mat;
+                auto sobj = resolved->getSubObject(resolvedSub.c_str(),0,&mat);
+                if(sobj!=this) {
+                    FC_LOG(getFullName() << " skip invalid parent " << resolved->getFullName() 
+                            << '.' << resolvedSub);
+                }else if(_Version.getValue()==0) {
+                    // For existing legacy SubShapeBinder, we use its Placement
+                    // to store the position adjustment of the first Support
+                    if(first) {
+                        auto pla = Placement.getValue()*Base::Placement(mat).inverse();
+                        Placement.setValue(pla);
+                        first = false;
+                    } else {
+                        // The remaining support will cancel the Placement
+                        mat.inverse();
+                        res.first->second = mat;
+                    }
+                }else{
+                    // For newer SubShapeBinder, the Placement property is free
+                    // to use by the user to add additional offset to the
+                    // binding object
+                    mat.inverse();
+                    res.first->second = Placement.getValue().toMatrix()*mat;
+                }
+            }
+        }
+        const auto &subvals = l.getSubValues();
+        std::set<std::string> subs(subvals.begin(),subvals.end());
+        static std::string none("");
+        if(subs.empty())
+            subs.insert(none);
+        else if(subs.size()>1)
+            subs.erase(none);
+        for(const auto &sub : subs) {
+            try {
+                auto shape = Part::Feature::getTopoShape(obj,sub.c_str(),true);
+                if(!shape.isNull()) {
+                    shape = shape.makETransform(res.first->second);
+                    // if(shape.Hasher
+                    //         && shape.getElementMapSize()
+                    //         && shape.Hasher != getDocument()->getStringHasher())
+                    // {
+                    //     shape.reTagElementMap(getID(),
+                    //             getDocument()->getStringHasher(),TOPOP_SHAPEBINDER);
+                    // }
+                    shapes.push_back(shape);
+                }
+            } catch(Base::Exception &e) {
+                e.ReportException();
+                FC_ERR(getFullName() << " failed to obtain shape from " 
+                        << obj->getFullName() << '.' << sub);
+                if(errMsg.empty()) {
+                    std::ostringstream ss;
+                    ss << "Failed to obtain shape " <<
+                        obj->getFullName() << '.' 
+                        << Data::ComplexGeoData::oldElementName(sub.c_str());
+                    errMsg = ss.str();
+                }
+            }
+        }
+    }
+    if(errMsg.size()) 
+        FC_THROWM(Base::RuntimeError, errMsg);
+
+    if(shapes.size()==_Cache.size()) {
+        bool hit = true;
+        for(size_t i=0;i<shapes.size();++i) {
+            if(!shapes[i].getShape().IsPartner(_Cache[i].getShape())
+                    || shapes[i].getPlacement() != _Cache[i].getPlacement())
+            {
+                hit = false;
+                break;
+            }
+        }
+        if(hit)
+            return;
+    }
+    _Cache = std::move(shapes);
+
+    if(_Cache.empty()) {
+        // Shape.resetElementMapVersion();
+        return;
+    }
+
+    result.makECompound(_Cache);
+
+    bool fused = false;
+    if(Fuse.getValue()) {
+        // If the compound has solid, fuse them together, and ignore other type of
+        // shapes
+        std::vector<TopoDS_Shape> solids;
+        for(auto &s : _Cache) {
+            if(s.shapeType(true) == TopAbs_SOLID)
+                solids.push_back(s.getShape());
+        }
+        if(solids.size()) {
+            result.fuse(solids);
+            result = result.makERefine();
+            fused = true;
+        }
+    } 
+    
+    if(!fused && MakeFace.getValue() && 
+       !result.hasSubShape(TopAbs_FACE) &&
+       result.hasSubShape(TopAbs_EDGE))
+    {
+        result = result.makEWires();
+        try {
+            result = result.makEFace(0);
+        }catch(...){}
+    }
+
+    Shape.setValue(result);
+}
+
+void SubShapeBinder::slotRecomputedObject(const App::DocumentObject& Obj) {
+    if(Context.getValue() == &Obj
+        && !this->testStatus(App::ObjectStatus::Recompute2))
+    {
+        update();
+    }
+}
+
+App::DocumentObjectExecReturn* SubShapeBinder::execute(void) {
+    if(BindMode.getValue()==0)
+        update();
+    return inherited::execute();
+}
+
+void SubShapeBinder::onDocumentRestored() {
+    if(Shape.testStatus(App::Property::Transient))
+        update();
+    inherited::onDocumentRestored();
+}
+
+void SubShapeBinder::onChanged(const App::Property *prop) {
+    if(prop == &Context || prop == &Relative) {
+        if(!Context.getValue() || !Relative.getValue()) {
+            connRecomputedObj.disconnect();
+        } else if(contextDoc != Context.getValue()->getDocument() 
+                || !connRecomputedObj.connected()) 
+        {
+            contextDoc = Context.getValue()->getDocument();
+            connRecomputedObj = contextDoc->signalRecomputedObject.connect(
+                    boost::bind(&SubShapeBinder::slotRecomputedObject, this, _1));
+        }
+    }else if(!isRestoring()) {
+        if(prop == &Support) {
+            if(Support.getSubListValues().size()) {
+                update(); 
+                if(BindMode.getValue() == 2)
+                    Support.setValue(0);
+            }
+        }else if(prop == &BindMode) {
+           if(BindMode.getValue() == 2)
+               Support.setValue(0);
+           else if(BindMode.getValue() == 0)
+               update();
+           checkPropertyStatus();
+        }else if(prop == &PartialLoad) {
+           checkPropertyStatus();
+        }
+    }
+    inherited::onChanged(prop);
+}
+
+void SubShapeBinder::checkPropertyStatus() {
+    Support.setAllowPartial(PartialLoad.getValue());
+
+    // Make Shape transient can reduce some file size, and maybe reduce file
+    // loading time as well. But there maybe complication arise when doing
+    // TopoShape version upgrade. So we DO NOT set trasient at the moment.
+    //
+    // Shape.setStatus(App::Property::Transient, !PartialLoad.getValue() && BindMode.getValue()==0);
+}
+
+void SubShapeBinder::setLinks(std::map<App::DocumentObject *, std::vector<std::string> >&&values, bool reset)
+{
+    if(values.empty()) {
+        if(reset) {
+            Support.setValue(0);
+            Shape.setValue(Part::TopoShape());
+        }
+        return;
+    }
+    auto inSet = getInListEx(true);
+    inSet.insert(this);
+
+    for(auto &v : values) {
+        if(!v.first || !v.first->getNameInDocument())
+            FC_THROWM(Base::ValueError,"Invalid document object");
+        if(inSet.find(v.first)!=inSet.end())
+            FC_THROWM(Base::ValueError, "Cyclic reference to " << v.first->getFullName());
+
+        if(v.second.empty()) {
+            v.second.push_back("");
+            continue;
+        }
+
+        std::vector<std::string> wholeSubs;
+        for(auto &sub : v.second) {
+            if(sub.empty()) {
+                wholeSubs.clear();
+                v.second.resize(1);
+                v.second[0].clear();
+                break;
+            }else if(sub[sub.size()-1] == '.')
+                wholeSubs.push_back(sub);
+        }
+        for(auto &whole : wholeSubs) {
+            for(auto it=v.second.begin();it!=v.second.end();) {
+                auto &sub = *it;
+                if(!boost::starts_with(sub,whole) || sub.size()==whole.size())
+                    ++it;
+                else {
+                    FC_LOG("Remove subname " << sub <<" because of whole selection " << whole);
+                    it = v.second.erase(it);
+                }
+            }
+        }
+    }
+
+    if(!reset) {
+        for(auto &link : Support.getSubListValues()) {
+            auto subs = link.getSubValues();
+            auto &s = values[link.getValue()];
+            if(s.empty()) {
+                s = std::move(subs);
+                continue;
+            }else if(subs.empty() || s[0].empty())
+                continue;
+
+            for(auto &sub : s) {
+                for(auto it=subs.begin();it!=subs.end();) {
+                    if(sub[sub.size()-1] == '.') {
+                        if(boost::starts_with(*it,sub)) {
+                            FC_LOG("Remove subname " << *it <<" because of whole selection " << sub);
+                            it = subs.erase(it);
+                        } else
+                            ++it;
+                    }else if(it->empty() 
+                            || (it->back()=='.' && boost::starts_with(sub,*it)))
+                    {
+                        FC_LOG("Remove whole subname " << *it <<" because of " << sub);
+                        it = subs.erase(it);
+                    } else
+                        ++it;
+                }
+            }
+            subs.insert(subs.end(),s.begin(),s.end());
+            s = std::move(subs);
+        }
+    }
+    Support.setValues(std::move(values));
+}
+    
+void SubShapeBinder::handleChangedPropertyType(
+        Base::XMLReader &reader, const char * TypeName, App::Property * prop) 
+{
+   if(prop == &Support) {
+       Support.upgrade(reader,TypeName);
+       return;
+   }
+   inherited::handleChangedPropertyType(reader,TypeName,prop);
+}
+